from __future__ import absolute_import

import warnings
from pathlib import Path
from uuid import UUID

from math import ceil
import netCDF4
import pytest

import yaml
from click.testing import CliRunner
from affine import Affine
from datacube.api.query import query_group_by

import datacube.scripts.cli_app
<<<<<<< HEAD
from datacube.utils import geometry, read_documents
from datacube.drivers.manager import DriverManager

from integration_tests.conftest import GEOTIFF
=======
from datacube.utils import geometry, read_documents, netcdf_extract_string
from .conftest import EXAMPLE_LS5_DATASET_ID
>>>>>>> 68ef7268

PROJECT_ROOT = Path(__file__).parents[1]
CONFIG_SAMPLES = PROJECT_ROOT / 'docs/config_samples/'
LS5_SAMPLES = CONFIG_SAMPLES / 'ga_landsat_5/'
LS5_MATCH_RULES = CONFIG_SAMPLES / 'match_rules' / 'ls5_scenes.yaml'
LS5_NBAR_STORAGE_TYPE = LS5_SAMPLES / 'ls5_geographic.yaml'
LS5_NBAR_ALBERS_STORAGE_TYPE = LS5_SAMPLES / 'ls5_albers.yaml'

TEST_STORAGE_SHRINK_FACTOR = 100
TEST_STORAGE_NUM_MEASUREMENTS = 2
GEOGRAPHIC_VARS = ('latitude', 'longitude')
PROJECTED_VARS = ('x', 'y')

EXPECTED_STORAGE_UNIT_DATA_SHAPE = (1, 40, 40)
EXPECTED_NUMBER_OF_STORAGE_UNITS = 12

JSON_DATE_FORMAT = '%Y-%m-%dT%H:%M:%S'

COMPLIANCE_CHECKER_NORMAL_LIMIT = 2


@pytest.mark.usefixtures('default_metadata_type',
                         'indexed_ls5_scene_dataset_types')
def test_full_ingestion(global_integration_cli_args, driver_manager, driver,
                        example_ls5_dataset_paths, ls5_nbar_ingest_config):
    config_path, config = ls5_nbar_ingest_config
    valid_uuids = []
    for uuid, example_ls5_dataset_path in example_ls5_dataset_paths.items():
        valid_uuids.append(uuid)
        opts = list(global_integration_cli_args)
        opts.extend(
            [
                '-v',
                '--driver',
                driver.name,
                'dataset',
                'add',
                '--auto-match',
                str(example_ls5_dataset_path)
            ]
        )
        result = CliRunner().invoke(
            datacube.scripts.cli_app.cli,
            opts,
            catch_exceptions=False
        )
        print(result.output)
        assert not result.exception
        assert result.exit_code == 0

    ensure_datasets_are_indexed(driver_manager, valid_uuids)

    # TODO(csiro) Set time dimension when testing
    # config['storage']['tile_size']['time'] = 2

    opts = list(global_integration_cli_args)
    opts.extend(
        [
            '-v',
            '--driver',
            driver.name,
            'ingest',
            '--config-file',
            str(config_path)
        ]
    )
    result = CliRunner().invoke(
        datacube.scripts.cli_app.cli,
        opts,
        catch_exceptions=False
    )
    # print(result.output)
    assert not result.exception
    assert result.exit_code == 0

    datasets = driver_manager.index.datasets.search_eager(product='ls5_nbar_albers')
    assert len(datasets) > 0
    assert datasets[0].managed

    check_open_with_api(driver_manager, len(valid_uuids))
    check_data_with_api(driver_manager, len(valid_uuids))

    # NetCDF specific checks, based on the saved NetCDF file
    if driver == 'NetCDF CF':
        ds_path = str(datasets[0].local_path)
        with netCDF4.Dataset(ds_path) as nco:
            check_data_shape(nco)
            check_grid_mapping(nco)
            check_cf_compliance(nco)
            check_dataset_metadata_in_storage_unit(nco, example_ls5_dataset_paths)
            check_attributes(nco, config['global_attributes'])

            name = config['measurements'][0]['name']
            check_attributes(nco[name], config['measurements'][0]['attrs'])
        check_open_with_xarray(ds_path)


def ensure_datasets_are_indexed(driver_manager, valid_uuids):
    datasets = driver_manager.index.datasets.search_eager(product='ls5_nbar_scene')
    assert len(datasets) == len(valid_uuids)
    for dataset in datasets:
        assert dataset.id in valid_uuids


def check_grid_mapping(nco):
    assert 'grid_mapping' in nco.variables['blue'].ncattrs()
    grid_mapping = nco.variables['blue'].grid_mapping
    assert grid_mapping in nco.variables
    assert 'GeoTransform' in nco.variables[grid_mapping].ncattrs()
    assert 'spatial_ref' in nco.variables[grid_mapping].ncattrs()


def check_data_shape(nco):
    assert nco.variables['blue'].shape == EXPECTED_STORAGE_UNIT_DATA_SHAPE


def check_cf_compliance(dataset):
    try:
        from compliance_checker.runner import CheckSuite, ComplianceChecker
        import compliance_checker
    except ImportError:
        warnings.warn('compliance_checker unavailable, skipping NetCDF-CF Compliance Checks')
        return

    cs = CheckSuite()
    cs.load_all_available_checkers()
    if compliance_checker.__version__ >= '2.3.0':
        # This skips a failing compliance check. Our files don't contain all the lats/lons
        # as an auxiliary cordinate var as it's unnecessary for any software we've tried.
        # It may be added at some point in the future, and this check should be re-enabled.
        score_groups = cs.run(dataset, ['check_dimension_order'], 'cf')
    else:
        warnings.warn('Please upgrade to compliance-checker 2.3.0 or higher.')
        score_groups = cs.run(dataset, 'cf')

    groups = ComplianceChecker.stdout_output(cs, score_groups, verbose=1, limit=COMPLIANCE_CHECKER_NORMAL_LIMIT)
    assert cs.passtree(groups, limit=COMPLIANCE_CHECKER_NORMAL_LIMIT)


def check_attributes(obj, attrs):
    for k, v in attrs.items():
        assert k in obj.ncattrs()
        assert obj.getncattr(k) == v


def check_dataset_metadata_in_storage_unit(nco, dataset_dirs):
    '''Check one of the NetCDF files metadata against the original
    metadata.'''
    assert len(nco.variables['dataset']) == 1  # 1 time slice
<<<<<<< HEAD
    stored_metadata = nco.variables['dataset'][0]
    if not isinstance(stored_metadata, str):
        stored_metadata = netCDF4.chartostring(stored_metadata)
        stored_metadata = str(np.char.decode(stored_metadata))
=======
    stored_metadata = netcdf_extract_string(nco.variables['dataset'][0])
    ds_filename = dataset_dir / 'agdc-metadata.yaml'

>>>>>>> 68ef7268
    stored = yaml.safe_load(stored_metadata)

    assert 'lineage' in stored
    assert 'source_datasets' in stored['lineage']
    assert '0' in stored['lineage']['source_datasets']
    assert 'id' in stored['lineage']['source_datasets']['0']
    source_uuid = UUID(stored['lineage']['source_datasets']['0']['id'])
    assert source_uuid in dataset_dirs
    ds_filename = dataset_dirs[source_uuid] / 'agdc-metadata.yaml'
    [(_, original)] = read_documents(ds_filename)
    assert len(stored['lineage']['source_datasets']) == 1
    assert next(iter(stored['lineage']['source_datasets'].values())) == original


def check_open_with_xarray(file_path):
    import xarray
    xarray.open_dataset(str(file_path))


def check_open_with_api(driver_manager, time_slices):
    from datacube import Datacube
    dc = Datacube(driver_manager=driver_manager)

    input_type_name = 'ls5_nbar_albers'
    input_type = dc.index.products.get_by_name(input_type_name)
    geobox = geometry.GeoBox(200, 200, Affine(25, 0.0, 638000, 0.0, -25, 6276000), geometry.CRS('EPSG:28355'))
    observations = dc.find_datasets(product='ls5_nbar_albers', geopolygon=geobox.extent)
    group_by = query_group_by('time')
    sources = dc.group_datasets(observations, group_by)
    data = dc.load_data(sources, geobox, input_type.measurements.values(), driver_manager=driver_manager)
    assert data.blue.shape == (time_slices, 200, 200)


def check_data_with_api(driver_manager, time_slices):
    '''Chek retrieved data for specific values.

    We scale down by 100 and check for predefined values in the
    corners.
    '''
    from datacube import Datacube
    dc = Datacube(driver_manager=driver_manager)

    # Make the retrieved data 100 less granular
    shape_x = int(GEOTIFF['shape']['x'] / 100.0)
    shape_y = int(GEOTIFF['shape']['y'] / 100.0)
    pixel_x = int(GEOTIFF['pixel_size']['x'] * 100)
    pixel_y = int(GEOTIFF['pixel_size']['y'] * 100)

    input_type_name = 'ls5_nbar_albers'
    input_type = dc.index.products.get_by_name(input_type_name)
    geobox = geometry.GeoBox(shape_x + 1, shape_y + 1,
                             Affine(pixel_x, 0.0, GEOTIFF['ul']['x'], 0.0, pixel_y, GEOTIFF['ul']['y']),
                             geometry.CRS(GEOTIFF['crs']))
    observations = dc.find_datasets(product='ls5_nbar_albers', geopolygon=geobox.extent)
    group_by = query_group_by('time')
    sources = dc.group_datasets(observations, group_by)
    data = dc.load_data(sources, geobox, input_type.measurements.values(), driver_manager=driver_manager)
    for time_slice in range(time_slices):
        expected = np.zeros((shape_y, shape_x), dtype=np.int16)
        expected[0, 0] = 100 + time_slice
        expected[-1, 0] = 200 + time_slice
        expected[0, -1] = 300 + time_slice
        expected[-1, -1] = 400 + time_slice
        # print('Expected: \n%s\n' % expected)
        # print('Retrieved:\n%s\n' % data.blue.values[time_slice])
        assert np.array_equal(data.blue.values[time_slice][:shape_y, :shape_x], expected)
        assert data.blue.values[time_slice][-1, -1] == -999<|MERGE_RESOLUTION|>--- conflicted
+++ resolved
@@ -6,7 +6,9 @@
 
 from math import ceil
 import netCDF4
+import numpy as np
 import pytest
+import hashlib
 
 import yaml
 from click.testing import CliRunner
@@ -14,15 +16,10 @@
 from datacube.api.query import query_group_by
 
 import datacube.scripts.cli_app
-<<<<<<< HEAD
-from datacube.utils import geometry, read_documents
+from datacube.utils import geometry, read_documents, netcdf_extract_string
 from datacube.drivers.manager import DriverManager
 
-from integration_tests.conftest import GEOTIFF
-=======
-from datacube.utils import geometry, read_documents, netcdf_extract_string
-from .conftest import EXAMPLE_LS5_DATASET_ID
->>>>>>> 68ef7268
+from .conftest import EXAMPLE_LS5_DATASET_ID, GEOTIFF
 
 PROJECT_ROOT = Path(__file__).parents[1]
 CONFIG_SAMPLES = PROJECT_ROOT / 'docs/config_samples/'
@@ -172,16 +169,7 @@
     '''Check one of the NetCDF files metadata against the original
     metadata.'''
     assert len(nco.variables['dataset']) == 1  # 1 time slice
-<<<<<<< HEAD
-    stored_metadata = nco.variables['dataset'][0]
-    if not isinstance(stored_metadata, str):
-        stored_metadata = netCDF4.chartostring(stored_metadata)
-        stored_metadata = str(np.char.decode(stored_metadata))
-=======
     stored_metadata = netcdf_extract_string(nco.variables['dataset'][0])
-    ds_filename = dataset_dir / 'agdc-metadata.yaml'
-
->>>>>>> 68ef7268
     stored = yaml.safe_load(stored_metadata)
 
     assert 'lineage' in stored
@@ -239,13 +227,7 @@
     group_by = query_group_by('time')
     sources = dc.group_datasets(observations, group_by)
     data = dc.load_data(sources, geobox, input_type.measurements.values(), driver_manager=driver_manager)
+    assert hashlib.md5(data.green.data).hexdigest() == '7f5ace486e88d33edf3512e8de6b6996'
+    assert hashlib.md5(data.blue.data).hexdigest() == 'b58204f1e10dd678b292df188c242c7e'
     for time_slice in range(time_slices):
-        expected = np.zeros((shape_y, shape_x), dtype=np.int16)
-        expected[0, 0] = 100 + time_slice
-        expected[-1, 0] = 200 + time_slice
-        expected[0, -1] = 300 + time_slice
-        expected[-1, -1] = 400 + time_slice
-        # print('Expected: \n%s\n' % expected)
-        # print('Retrieved:\n%s\n' % data.blue.values[time_slice])
-        assert np.array_equal(data.blue.values[time_slice][:shape_y, :shape_x], expected)
         assert data.blue.values[time_slice][-1, -1] == -999