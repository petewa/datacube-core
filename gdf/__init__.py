import os
import sys
import threading
import traceback
<<<<<<< HEAD
=======
from datetime import datetime
>>>>>>> 7a95bba8

from _database import Database, CachedResultSet
from _arguments import CommandLineArgs
from _config_file import ConfigFile
import logging

from EOtools.utils import log_multiline

# Set handler for root logger to standard output 
console_handler = logging.StreamHandler(sys.stdout)
console_handler.setLevel(logging.INFO)
#console_handler.setLevel(logging.DEBUG)
console_formatter = logging.Formatter('%(message)s')
console_handler.setFormatter(console_formatter)
logging.root.addHandler(console_handler)

logger = logging.getLogger(__name__)
#logger.setLevel(logging.DEBUG) # Logging level for this module

thread_exception = None

thread_exception = None

class GDF(object):
    '''
    Class definition for GDF (General Data Framework).
    Manages configuration and database connections.
    '''
    DEFAULT_CONFIG_FILE = 'gdf_default.conf' # N.B: Assumed to reside in code root directory
    
    def get_command_line_params(self):
<<<<<<< HEAD
=======
        '''
        Function to return a dict of command line parameters
        '''
>>>>>>> 7a95bba8
        command_line_args_object = CommandLineArgs()
        
        return command_line_args_object.arguments
        
    def get_config(self):
<<<<<<< HEAD
=======
        '''
        Function to return a nested dict of config file entries
        
        Returns: dict {<db_ref>: {<param_name>: <param_value>,... },... }
        '''
>>>>>>> 7a95bba8
        config_dict = {}
        
        # Use default config file if none provided
        config_files_string = self._command_line_params['config_files'] or os.path.join(self._code_root, GDF.DEFAULT_CONFIG_FILE)
        
        # Set list of absolute config file paths from comma-delimited list
        self._config_files = [os.path.abspath(config_file) for config_file in config_files_string.split(',')] 
        log_multiline(logger.debug, self._config_files, 'self._config_files', '\t')
           
        for config_file in self._config_files:
            config_file_object = ConfigFile(config_file)
        
            # Merge all configuration sections from individual config files to config dict
            config_dict.update(config_file_object.configuration)
        
        log_multiline(logger.debug, config_dict, 'config_dict', '\t')
        return config_dict
    
    def get_dbs(self):
<<<<<<< HEAD
=======
        '''
        Function to return a dict of database objects keyed by db_ref
        '''
>>>>>>> 7a95bba8
        database_dict = {}
        
        # Create a database connection for every valid configuration
        for section_name in sorted(self._configuration.keys()):
            section_dict = self._configuration[section_name]
            try:
                host = section_dict['host']
                port = section_dict['port']
                dbname = section_dict['dbname']
                user = section_dict['user']
                password = section_dict['password']
                
                database = Database(db_ref=section_name,
                                    host=host, 
                                    port=port, 
                                    dbname=dbname, 
                                    user=user, 
                                    password=password, 
                                    keep_connection=False, # Assume we don't want connections hanging around
                                    autocommit=True)
                
                database.submit_query('select 1 as test_field') # Test DB connection
                
                database_dict[section_name] = database
            except Exception, e:
                logger.warning('Unable to connect to database for %s: %s', section_name, e.message)

        log_multiline(logger.debug, database_dict, 'database_dict', '\t')
        return database_dict
        

    def __init__(self):
        '''Constructor for class GDF
        '''
        self._config_files = [] # List of config files read
        
        self._code_root = os.path.abspath(os.path.dirname(__file__)) # Directory containing module code
        
        # Create master configuration dict containing both command line and config_file parameters
        self._command_line_params = self.get_command_line_params()
<<<<<<< HEAD
=======
        
        if self._command_line_params['debug']:
            logger.setLevel(logging.DEBUG)
        #=======================================================================
        # else:
        #     logger.setLevel(logging.INFO)
        #=======================================================================
>>>>>>> 7a95bba8
                
        # Create master configuration dict containing both command line and config_file parameters
        self._configuration = self.get_config()
                
        # Create master database dict
        self._databases = self.get_dbs()
        
        # Read configuration from databases
<<<<<<< HEAD
        self._db_configuration = self.get_db_config()
=======
        self._ndarray_config = self.get_ndarray_config()
>>>>>>> 7a95bba8
        
        log_multiline(logger.debug, self.__dict__, 'GDF.__dict__', '\t')

        
    def do_db_query(self, databases, args):
        '''
        Generic function to execute a function across multiple databases, each function in its own thread
        Returns a dict which must be updated by db_function in a thread-safe manner 
        
<<<<<<< HEAD
    def get_db_config(self, databases={}):
        '''Function to return a dict with details of all dimensions managed in databases keyed as follows:
=======
        Parameters:
            databases: dict of database objects keyed by db_ref
            args: list containing db_function to be multi-threaded and its arguments. 
                NB: Last two arguments of db_function must be database and result_dict 
        '''        
        def check_thread_exception():
            """"Check for exception raised by previous thread and raise it if found.
            Note that any other threads already underway will be allowed to finish normally.
            """
            global thread_exception
            logger.debug('thread_exception: %s', thread_exception)
            # Check for exception raised by previous thread and raise it if found
            if thread_exception:
                logger.error('Thread error: ' + thread_exception.message)
                raise thread_exception # Raise the exception in the main thread
    
        def thread_execute(db_function, *args, **kwargs):
            """Helper function to capture exception within the thread and set a global
            variable to be checked in the main thread
            N.B: THIS FUNCTION RUNS WITHIN THE SPAWNED THREAD
            """
            global thread_exception
            try:
                db_function(*args, **kwargs)
            except Exception, e:
                thread_exception = e
                log_multiline(logger.error, traceback.format_exc(), 'Error in thread: ' + e.message, '\t')
                raise thread_exception # Re-raise the exception within the thread
            finally:
                logger.debug('Thread finished')

        result_dict = {} # Nested dict to contain query results - must be updated in a thread-safe manner

        thread_list = []
        for db_ref in sorted(databases.keys()):
            check_thread_exception()
            
            database = databases[db_ref]
            process_thread = threading.Thread(target=thread_execute,                    
                                              args=args+[database, result_dict]
                                              )
            thread_list.append(process_thread)
            process_thread.setDaemon(False)
            process_thread.start()
            logger.debug('Started thread for get_config_data(%s, %s)', database, args)

        # Wait for all threads to finish
        for process_thread in thread_list:
            check_thread_exception()
            process_thread.join()

        check_thread_exception()
        logger.debug('All threads finished')

        log_multiline(logger.debug, result_dict, 'result_dict', '\t')
        return result_dict
>>>>>>> 7a95bba8
        

    def get_ndarray_config(self):
        '''
        Function to return a dict with details of all dimensions managed in databases keyed as follows:
          
        Returns: Dict keyed as follows:
          
            <db_ref>
                'ndarray_types'
                    <ndarray_type_tag>
                        'measurement_types'
                            <measurement_type_tag>
                            ...
                        'domains'
                            <domain_name>
                                'dimensions'
                                    <dimension_tag>
<<<<<<< HEAD
                   
           This is currently a bit ugly because it retrieves the de-normalised data in a single query and then has to
           build the tree from the flat result set. It could be done in a prettier (but slower) way with multiple queries
        '''
        
        def check_thread_exception():
            """"Check for exception raised by previous thread and raise it if found.
            Note that any other threads already underway will be allowed to finish normally.
            """
            global thread_exception
            logger.debug('thread_exception: %s', thread_exception)
            # Check for exception raised by previous thread and raise it if found
            if thread_exception:
                logger.error('Thread error: ' + thread_exception.message)
                raise thread_exception # Raise the exception in the main thread
    
        def thread_execute(db_function, db_name, databases, result_dict):
            """Helper function to capture exception within the thread and set a global
            variable to be checked in the main thread
            N.B: THIS FUNCTION RUNS WITHIN THE SPAWNED THREAD
            """
            global thread_exception
            try:
                db_function(db_name, databases)
            except Exception, e:
                thread_exception = e
                log_multiline(logger.error, traceback.format_exc(), 'Error in thread: ' + e.message, '\t')
                raise thread_exception # Re-raise the exception within the thread
            finally:
                logger.debug('Thread finished')

        def get_db_data(db_name, databases):
            db_dict = {'ndarray_types': {}}
            database = databases[db_name]
            db_config_dict = self._configuration[db_name]
=======
                                    ...
                            ...
                        'dimensions'
                            <dimension_tag>
                            ...
                    ...
            ...
         '''
        def get_db_ndarray_config(database, result_dict):
            '''
            Function to return a dict with details of all dimensions managed in a single database 
            
            Parameters:
                database: gdf.database object against which to run the query
                result_dict: dict to contain the result
                        
            This is currently a bit ugly because it retrieves the de-normalised data in a single query and then has to
            build the tree from the flat result set. It could be done in a prettier (but slower) way with multiple queries
            '''
            db_dict = {'ndarray_types': {}}
>>>>>>> 7a95bba8
            
            try:
                ndarray_type_filter_list = self._configuration[database.db_ref]['ndarray_types'].split(',')
            except:
                ndarray_type_filter_list = None
            logger.debug('ndarray_type_filter_list = %s', ndarray_type_filter_list)
              
            SQL = '''-- Query to return all ndarray_type configuration info for database %s
select distinct
ndarray_type_tag,
ndarray_type_id,
ndarray_type_name,
measurement_type_tag,
measurement_metatype_id,
measurement_type_id,
measurement_type_index, 
measurement_metatype_name,
measurement_type_name,
domain_tag,
domain_id,
domain_name,
reference_system.reference_system_id,
reference_system.reference_system_name,
reference_system.reference_system_definition,
reference_system.reference_system_unit,
dimension_tag,
dimension_id,
creation_order,
dimension_extent,
dimension_elements,
dimension_cache,
dimension_origin,
index_reference_system.reference_system_id as index_reference_system_id,
index_reference_system.reference_system_name as index_reference_system_name,
index_reference_system.reference_system_definition as index_reference_system_definition,
index_reference_system.reference_system_unit as index_reference_system_unit  
from ndarray_type 
join ndarray_type_measurement_type using(ndarray_type_id)
join measurement_type using(measurement_metatype_id, measurement_type_id)
join measurement_metatype using(measurement_metatype_id)
join ndarray_type_dimension using(ndarray_type_id)
join dimension_domain using(dimension_id, domain_id)
join domain using(domain_id)
join dimension using(dimension_id)
join indexing_type using(indexing_type_id)
join reference_system using (reference_system_id)
left join reference_system index_reference_system on index_reference_system.reference_system_id = ndarray_type_dimension.index_reference_system_id
''' % database.db_ref

            # Apply ndarray_type filter if configured
            if ndarray_type_filter_list:
                SQL += "where ndarray_type_tag in ('" + "', '".join(ndarray_type_filter_list) + "')"
                
            SQL += '''order by ndarray_type_tag, measurement_type_index, creation_order;
'''

            ndarray_types = database.submit_query(SQL)
            
            for record_dict in ndarray_types.record_generator():
                log_multiline(logger.debug, record_dict, 'record_dict', '\t')
                  
                ndarray_type_dict = db_dict['ndarray_types'].get(record_dict['ndarray_type_tag'])
                if ndarray_type_dict is None:
                    ndarray_type_dict = {'ndarray_type_tag': record_dict['ndarray_type_tag'],
                                           'ndarray_type_id': record_dict['ndarray_type_id'],
                                           'ndarray_type_name': record_dict['ndarray_type_name'],
                                           'measurement_types': {},
                                           'domains': {},
                                           'dimensions': {}
                                           }
    
                db_dict['ndarray_types'][record_dict['ndarray_type_tag']] = ndarray_type_dict
                      
                measurement_type_dict = ndarray_type_dict['measurement_types'].get(record_dict['measurement_type_tag'])
                if measurement_type_dict is None:
                    measurement_type_dict = {'measurement_type_tag': record_dict['measurement_type_tag'],
                                               'measurement_metatype_id': record_dict['measurement_metatype_id'],
                                               'measurement_type_id': record_dict['measurement_type_id'],
                                               'measurement_type_index': record_dict['measurement_type_index'],
                                               'measurement_metatype_name': record_dict['measurement_metatype_name'],
                                               'measurement_type_name': record_dict['measurement_type_name']
                                               }
    
                    ndarray_type_dict['measurement_types'][record_dict['measurement_type_tag']] = measurement_type_dict
                      
                domain_dict = ndarray_type_dict['domains'].get(record_dict['domain_tag'])
                if domain_dict is None:
                    domain_dict = {'domain_tag': record_dict['domain_tag'],
                                     'domain_id': record_dict['domain_id'],
                                     'domain_name': record_dict['domain_name'],
                                     'reference_system_id': record_dict['reference_system_id'],
                                     'reference_system_name': record_dict['reference_system_name'],
                                     'reference_system_definition': record_dict['reference_system_definition'],
                                     'reference_system_unit': record_dict['reference_system_unit'], 
                                     'dimensions': {}
                                     }
    
                    ndarray_type_dict['domains'][record_dict['domain_tag']] = domain_dict
                      
                dimension_dict = domain_dict['dimensions'].get(record_dict['dimension_tag'])
                if dimension_dict is None:
                    dimension_dict = {'dimension_tag': record_dict['dimension_tag'],
                                        'dimension_id': record_dict['dimension_id'],
                                        'creation_order': record_dict['creation_order'],
                                        'dimension_extent': record_dict['dimension_extent'],
                                        'dimension_elements': record_dict['dimension_elements'],
                                        'dimension_cache': record_dict['dimension_cache'],
                                        'dimension_origin': record_dict['dimension_origin'],
                                        'index_reference_system_id': record_dict['index_reference_system_id'],
                                        'index_reference_system_name': record_dict['index_reference_system_name'],
                                        'index_reference_system_definition': record_dict['index_reference_system_definition'],
                                        'index_reference_system_unit': record_dict['index_reference_system_unit']
                                        }
    
                    # Store a reference both under domains and ndarray_type
                    domain_dict['dimensions'][record_dict['dimension_tag']] = dimension_dict
                    ndarray_type_dict['dimensions'][record_dict['dimension_tag']] = dimension_dict
                      
                      
    #            log_multiline(logger.info, db_dict, 'db_dict', '\t')
            result_dict[database.db_ref] = db_dict
            # End of per-DB function

        return self.do_db_query(self.databases, [get_db_ndarray_config])
    
    def get_ndarrays(self, dimension_range_dict, ndarray_type_tags=[], exclusive=False):
        '''
        Function to return all ndarrays which fall in the specified dimensional ranges
        
        Parameter:
            dimension_range_dict: dict defined as {<dimension_tag>: (<min_value>, <max_value>), 
                                                   <dimension_tag>: (<min_value>, <max_value>)...}
            ndarray_type_tags: list of ndarray_type_tags to include in query
            exclusive: Boolean flag to indicate whether query should exclude ndarrays with lower dimensionality than the specified range
                                                   
        Return Value:
            {<db_ref>: {<ndarray_type_tag>: {(<index1>, <index2>...<indexn>): <ndarray_info_dict>}}}
        '''
        def get_db_ndarrays(dimension_range_dict, ndarray_type_tags, exclusive, database, result_dict):
            '''
            Function to return all ndarrays which fall in the specified dimensional ranges
            
            Parameters:
                dimension_range_dict: dict defined as {<dimension_tag>: (<min_value>, <max_value>), 
                                                       <dimension_tag>: (<min_value>, <max_value>)...}
                ndarray_type_tags: list of ndarray_type_tags to include in query
                exclusive: Boolean flag to indicate whether query should exclude ndarrays with lower dimensionality than the specified range
                database: gdf.database object against which to run the query
                result_dict: dict to contain the result
                                                                              
            Return Value:
                {<ndarray_type_tag>: {(<index1>, <index2>...<indexn>): <ndarray_info_dict>}}
                
                Sample <ndarray_info_dict> is as follows:
                    {'md5_checksum': None,
                     'ndarray_bytes': None,
                     'ndarray_id': 1409962010L,
                     'ndarray_location': '/ndarrays/MODIS-Terra/MOD09/MODIS-Terra_MOD09_14_-4_2010.nc',
                     'ndarray_type_id': 100L,
                     'ndarray_version': 0,
                     't_index': 2010,
                     't_max': 1293840000.0,
                     't_min': 1262304000.0,
                     'x_index': 14,
                     'x_max': 150.0,
                     'x_min': 140.0,
                     'y_index': -4,
                     'y_max': -30.0,
                     'y_min': -40.0
                     }
            '''
            db_ndarray_dict = {}
            ndarray_type_dict = self._ndarray_config[database.db_ref]['ndarray_types']
            
            for ndarray_type in ndarray_type_dict.values():
                
                ndarray_type_tag = ndarray_type['ndarray_type_tag']
                logger.debug('ndarray_type_tag = %s', ndarray_type_tag)
                
                # Skip any ndarray_types if they are not in a specified list
                if ndarray_type_tags and (ndarray_type_tag not in ndarray_type_tags):
                    continue
                
                # list of dimension_tags for ndarray_type sorted by creation order
                ndarray_type_dimension_tags = [dimension['dimension_tag'] for dimension in sorted(ndarray_type['dimensions'].values(), key=lambda dimension: dimension['creation_order'])]
                logger.debug('ndarray_type_dimension_tags = %s', ndarray_type_dimension_tags)
                # list of dimension_tags for range query sorted by creation order
                range_dimension_tags = [dimension_tag for dimension_tag in ndarray_type_dimension_tags if dimension_tag in dimension_range_dict.keys()]
                logger.debug('range_dimension_tags = %s', range_dimension_tags)
                
                # Skip this ndarray_type if exclusive flag set and dimensionality is less than query range dimnsionality
                if exclusive and (set(ndarray_type_dimension_tags) < set(range_dimension_tags)):
                    continue
                
                # Create a dict of ndarrays keyed by indices for each ndarray_type
                ndarray_dict = {}
                
                SQL = '''-- Find ndarrays which fall in range
select distinct'''
                for dimension_tag in ndarray_type_dimension_tags:
                    SQL +='''
%s.ndarray_dimension_index as %s_index,
%s.ndarray_dimension_min as %s_min,
%s.ndarray_dimension_max as %s_max,'''.replace('%s', dimension_tag)
                SQL +='''
ndarray.*
from ndarray
'''                    
                for dimension_tag in ndarray_type_dimension_tags:
                    SQL += '''join (
select *
from dimension 
join dimension_domain using(dimension_id)
join ndarray_dimension using(dimension_id, domain_id)
where ndarray_type_id = %d
and ndarray_version = 0
and dimension.dimension_tag = '%s'
''' % (ndarray_type['ndarray_type_id'], 
   dimension_tag
   )
                    # Apply range filters
                    if dimension_tag in range_dimension_tags:
                        SQL += '''and (ndarray_dimension_min < %f 
    and ndarray_dimension_max > %f)
''' % (dimension_range_dict[dimension_tag][1], # Max
   dimension_range_dict[dimension_tag][0] # Min
   )

                    SQL += ''') %s using(ndarray_type_id, ndarray_id, ndarray_version)
''' % (dimension_tag)

                SQL +='''
order by ''' + '_index, '.join(ndarray_type_dimension_tags) + '''_index;
'''
            
                log_multiline(logger.debug, SQL , 'SQL', '\t')
    
                ndarrays = database.submit_query(SQL)
                
                for record_dict in ndarrays.record_generator():
                    log_multiline(logger.debug, record_dict, 'record_dict', '\t')
                    ndarray_indices = tuple([record_dict[dimension_tag.lower() + '_index'] for dimension_tag in ndarray_type_dimension_tags])
    
                    ndarray_dict[ndarray_indices] = record_dict
                    
<<<<<<< HEAD
            result_dict[db_name] = db_dict
=======
                if ndarray_dict:
                    db_ndarray_dict[ndarray_type_tag] = ndarray_dict
                                
                #log_multiline(logger.info, db_dict, 'db_dict', '\t')
            result_dict[database.db_ref] = db_ndarray_dict
            # End of per-DB function
        return self.do_db_query(self.databases, [get_db_ndarrays, dimension_range_dict, ndarray_type_tags, exclusive])
    
    
    def solar_date(self, record_dict):
        '''
        Function which takes a record_dict containing all values from a query in the get_db_slices function 
        and returns a tuple containing the solar date of the observation and the ndarray_type_tag value
        '''
        # Assumes slice_index_value is time in seconds since epoch and x values are in degrees
        #TODO: Make more general (if possible)
        # Note: Solar time offset = average X ordinate in degrees converted to solar time offset in seconds 
        return (datetime.fromtimestamp(record_dict['slice_index_value'] + (record_dict['x_min'] + record_dict['x_max']) * 120).date(),
                record_dict['ndarray_type_tag'])
            
            
    def solar_year_month(self, record_dict):
        '''
        Function which takes a record_dict containing all values from a query in the get_db_slices function 
        and returns a (year, month, ndarray_type_tag) tuple from the solar date of the observation
        '''
        # Assumes slice_index_value is time in seconds since epoch and x values are in degrees
        #TODO: Make more general (if possible)
        # Note: Solar time offset = average X ordinate in degrees converted to solar time offset in seconds 
        solar_date_tuple = self.solar_date(record_dict)
        return (solar_date_tuple[0].year, 
                solar_date_tuple[0].month,
                solar_date_tuple[1])
    
            
    def solar_year(self, record_dict):
        '''
        Function which takes a record_dict containing all values from a query in the get_db_slices function 
        and returns a tuple containing the solar year of the observation and the ndarray_type_tag value
        '''
        # Assumes slice_index_value is time in seconds since epoch and x values are in degrees
        #TODO: Make more general (if possible)
        # Note: Solar time offset = average X ordinate in degrees converted to solar time offset in seconds 
        solar_date_tuple = self.solar_date(record_dict)
        return (solar_date_tuple[0].year,
                solar_date_tuple[1])
            
            
    def solar_month(self, record_dict):
        '''
        Function which takes a record_dict containing all values from a query in the get_db_slices function 
        and returns a tuple containing the solar month of the observation and the ndarray_type_tag value
        '''
        # Assumes slice_index_value is time in seconds since epoch and x values are in degrees
        #TODO: Make more general (if possible)
        # Note: Solar time offset = average X ordinate in degrees converted to solar time offset in seconds 
        solar_date_tuple = self.solar_date(record_dict)
        return (solar_date_tuple[0].month,
                solar_date_tuple[1])
            
            
    def get_slices(self, 
                   dimension_range_dict, 
                   ndarray_type_tags=[], 
                   exclusive=False,
                   slice_dimension='T',
                   slice_grouping_function=None):
        '''
        Function to return all ndarrays which fall in the specified dimensional ranges
>>>>>>> 7a95bba8
        
        Parameter:
            dimension_range_dict: dict defined as {<dimension_tag>: (<min_value>, <max_value>), 
                                                   <dimension_tag>: (<min_value>, <max_value>)...}
            slice_dimension: Dimension along which to group results
            slice_locality: Range (in slice_dimension units) in which to group slices
            ndarray_type_tags: list of ndarray_type_tags to include in query
            exclusive: Boolean flag to indicate whether query should exclude ndarrays with lower dimensionality than the specified range
                                                   
        Return Value:
            TODO: Make this correct
            {<db_ref>: {<ndarray_type_tag>: {(<index1>, <index2>...<indexn>): <ndarray_info_dict>}}}
        '''
        
        def get_db_slices(dimension_range_dict, 
                          slice_dimension,
                          slice_grouping_function, 
                          ndarray_type_tags, 
                          exclusive, 
                          database, 
                          result_dict):
            '''
            Function to return all slices in ndarrays which fall in the specified dimensional ranges
            
            Parameters:
                dimension_range_dict: dict defined as {<dimension_tag>: (<min_value>, <max_value>), 
                                                       <dimension_tag>: (<min_value>, <max_value>)...}
                slice_dimension: Dimension along which to group results
                slice_locality: Range (in slice_dimension units) in which to group slices
                ndarray_type_tags: list of ndarray_type_tags to include in query
                exclusive: Boolean flag to indicate whether query should exclude ndarrays with lower dimensionality than the specified range
                database: gdf.database object against which to run the query
                result_dict: dict to contain the result
                                                                              
            Return Value:
                {<ndarray_type_tag>: {(<index1>, <index2>...<indexn>): <ndarray_info_dict>}}
                
                Sample <ndarray_info_dict> is as follows:
                    {'md5_checksum': None,
                     'ndarray_bytes': None,
                     'ndarray_id': 1409962010L,
                     'ndarray_location': '/ndarrays/MODIS-Terra/MOD09/MODIS-Terra_MOD09_14_-4_2010.nc',
                     'ndarray_type_id': 100L,
                     'ndarray_version': 0,
                     't_index': 2010,
                     't_max': 1293840000.0,
                     't_min': 1262304000.0,
                     'x_index': 14,
                     'x_max': 150.0,
                     'x_min': 140.0,
                     'y_index': -4,
                     'y_max': -30.0,
                     'y_min': -40.0
                     }
            '''
            db_slice_dict = {}
            ndarray_type_dict = self._ndarray_config[database.db_ref]['ndarray_types']
            
            for ndarray_type in ndarray_type_dict.values():
                
                ndarray_type_tag = ndarray_type['ndarray_type_tag']
                logger.debug('ndarray_type_tag = %s', ndarray_type_tag)
            
                
                # Skip any ndarray_types if they are not in a specified list
                if ndarray_type_tags and (ndarray_type_tag not in ndarray_type_tags):
                    continue
                
                # list of dimension_tags for ndarray_type sorted by creation order
                ndarray_type_dimension_tags = [dimension['dimension_tag'] for dimension in sorted(ndarray_type['dimensions'].values(), key=lambda dimension: dimension['creation_order'])]
                logger.debug('ndarray_type_dimension_tags = %s', ndarray_type_dimension_tags)
                # list of dimension_tags for range query sorted by creation order
                range_dimension_tags = [dimension_tag for dimension_tag in ndarray_type_dimension_tags if dimension_tag in dimension_range_dict.keys()]
                logger.debug('range_dimension_tags = %s', range_dimension_tags)
                
                # Skip this ndarray_type if exclusive flag set and dimensionality is less than query range dimnsionality
                if exclusive and (set(ndarray_type_dimension_tags) < set(range_dimension_tags)):
                    continue
                
                # Create a dict of ndarrays keyed by indices for each ndarray_type
                ndarray_dict = {}
                
                SQL = '''-- Find ndarrays which fall in range
select distinct'''
                for dimension_tag in ndarray_type_dimension_tags:
                    SQL +='''
%s.ndarray_dimension_index as %s_index,
%s.ndarray_dimension_min as %s_min,
%s.ndarray_dimension_max as %s_max,'''.replace('%s', dimension_tag)
                SQL +='''
ndarray.*,
dataset_index.*
from ndarray
'''                    
                for dimension_tag in ndarray_type_dimension_tags:
                    SQL += '''join (
select *
from dimension 
join dimension_domain using(dimension_id)
join ndarray_dimension using(dimension_id, domain_id)
where ndarray_type_id = %d
and ndarray_version = 0
and dimension.dimension_tag = '%s'
''' % (ndarray_type['ndarray_type_id'], 
   dimension_tag
   )
                    # Apply range filters
                    if dimension_tag in range_dimension_tags:
                        SQL += '''and (ndarray_dimension_min < %f 
    and ndarray_dimension_max > %f)
''' % (dimension_range_dict[dimension_tag][1], # Max
   dimension_range_dict[dimension_tag][0] # Min
   )

                    SQL += ''') %s using(ndarray_type_id, ndarray_id, ndarray_version)
''' % (dimension_tag)

                SQL +='''
    join ndarray_dataset using (ndarray_type_id, ndarray_id, ndarray_version)
    join (
      select coalesce(indexing_value, (min_value+max_value)/2) as slice_index_value,
      *
      from dataset 
      join dataset_dimension using(dataset_type_id, dataset_id)
      join dimension using(dimension_id)
      where dimension_tag = '%s'
    ) dataset_index using(dataset_type_id, dataset_id)
''' % (slice_dimension)

<<<<<<< HEAD
#        #TODO: Multi-thread this section
#        for db_name in sorted(databases.keys()):
#            result_dict[db_name] = get_db_data(db_name, databases)
            
        thread_list = []
        for db_name in sorted(databases.keys()):
#            check_thread_exception()
            process_thread = threading.Thread(
            target=thread_execute,
                    args=(get_db_data, db_name, databases, result_dict)
                    )
            thread_list.append(process_thread)
            process_thread.setDaemon(False)
            process_thread.start()
            logger.debug('Started thread for get_db_data(%s, %s, %s)', db_name, databases, result_dict)

        # Wait for all threads to finish
        for process_thread in thread_list:
            check_thread_exception()
            process_thread.join()

        check_thread_exception()
        logger.debug('All threads finished')

        return result_dict
                    
                
=======
                SQL +='''
order by ''' + '_index, '.join(ndarray_type_dimension_tags) + '''_index, slice_index_value;
'''            
                log_multiline(logger.debug, SQL , 'SQL', '\t')
    
                ndarrays = database.submit_query(SQL)
                
                last_ndarray_id = -1 # Initial impossible value
                ndarray_slice_index = 0
                for record_dict in ndarrays.record_generator():
                    
                    # Determine position of slice in ndarray
                    if record_dict['ndarray_id'] == last_ndarray_id:
                        ndarray_slice_index += 1
                    else:
                        ndarray_slice_index = 0
                        last_ndarray_id = record_dict['ndarray_id']
                        
                    # Don't add this slice to the result dict if a range is set for the slicing dimension and it's outside that range
                    if (slice_dimension in dimension_range_dict.keys() and
                        (record_dict['slice_index_value'] < dimension_range_dict[slice_dimension][0] or
                         record_dict['slice_index_value'] > dimension_range_dict[slice_dimension][1]
                         )
                        ):
                        continue
                    
                    record_dict.update({'ndarray_type_tag': ndarray_type_tag})
                    record_dict.update({'slice_index': ndarray_slice_index})
                    record_dict.update({'slice_group': slice_grouping_function(record_dict)})
                                        
#                    log_multiline(logger.debug, record_dict, 'record_dict', '\t')
                    ndarray_indices = tuple([record_dict[dimension_tag.lower() + '_index'] for dimension_tag in ndarray_type_dimension_tags])
                    ndarray_dict[(tuple(ndarray_indices), ndarray_slice_index)] = record_dict
                    
                if ndarray_dict:
                    db_slice_dict[ndarray_type_tag] = ndarray_dict
                                
                #log_multiline(logger.info, db_dict, 'db_dict', '\t')
            result_dict[database.db_ref] = db_slice_dict
            # End of per-DB function
            
        slice_grouping_function = slice_grouping_function or self.solar_date
        
        return self.do_db_query(self.databases, [get_db_slices, 
                                                         dimension_range_dict, 
                                                         slice_dimension, 
                                                         slice_grouping_function, 
                                                         ndarray_type_tags, 
                                                         exclusive
                                                         ]
                                        )
        
    def get_grouped_slices_from_dict(self, interim_dict):
        '''
        Function to take output dict from get_slices function and re-arrange it into a dict keyed by slice_group
        '''
        result_dict = {}
        for db_ref in interim_dict.keys():
            for ndarray_type_tag in interim_dict[db_ref].keys():
                for slice_ref in interim_dict[db_ref][ndarray_type_tag].keys():
                    slice_dict = interim_dict[db_ref][ndarray_type_tag][slice_ref]
                    
                    # Add extra information 
                    slice_dict['db_ref'] = db_ref
                    slice_dict['ndarray_type_tag'] = ndarray_type_tag
                    
                    slice_group = slice_dict['slice_group']
                    slice_list = result_dict.get(slice_group)
                    if not slice_list:
                        slice_list = []
                        result_dict[slice_group] = slice_list
                    slice_list.append(slice_dict)
                    
        return result_dict
    
    def get_grouped_slices(self, 
                   dimension_range_dict, 
                   ndarray_type_tags=[], 
                   exclusive=False,
                   slice_dimension='T',
                   slice_grouping_function=None):
        '''
        Function to return a dict keyed by slice_group containing lists of slice info dicts
        '''
        
        interim_dict = self.get_slices(dimension_range_dict, 
                   ndarray_type_tags, 
                   exclusive,
                   slice_dimension,
                   slice_grouping_function)
        
        return self.get_grouped_slices_from_dict(interim_dict)
>>>>>>> 7a95bba8

        
    
    # Define properties for GDF class
    @property
    def code_root(self):
        return self._code_root
    
    @property
    def config_files(self):
        return self._config_files
    
    @property
    def command_line_params(self):
        return self._command_line_params
    
    @property
    def configuration(self):
        return self._configuration
    
    @property
    def databases(self):
        return self._databases

    @property
<<<<<<< HEAD
    def db_configuration(self):
        return self._db_configuration
    
        
=======
    def ndarray_config(self):
        return self._ndarray_config
    
        
>>>>>>> 7a95bba8
<|MERGE_RESOLUTION|>--- conflicted
+++ resolved
@@ -2,10 +2,7 @@
 import sys
 import threading
 import traceback
-<<<<<<< HEAD
-=======
 from datetime import datetime
->>>>>>> 7a95bba8
 
 from _database import Database, CachedResultSet
 from _arguments import CommandLineArgs
@@ -27,8 +24,6 @@
 
 thread_exception = None
 
-thread_exception = None
-
 class GDF(object):
     '''
     Class definition for GDF (General Data Framework).
@@ -37,25 +32,19 @@
     DEFAULT_CONFIG_FILE = 'gdf_default.conf' # N.B: Assumed to reside in code root directory
     
     def get_command_line_params(self):
-<<<<<<< HEAD
-=======
         '''
         Function to return a dict of command line parameters
         '''
->>>>>>> 7a95bba8
         command_line_args_object = CommandLineArgs()
         
         return command_line_args_object.arguments
         
     def get_config(self):
-<<<<<<< HEAD
-=======
         '''
         Function to return a nested dict of config file entries
         
         Returns: dict {<db_ref>: {<param_name>: <param_value>,... },... }
         '''
->>>>>>> 7a95bba8
         config_dict = {}
         
         # Use default config file if none provided
@@ -75,12 +64,9 @@
         return config_dict
     
     def get_dbs(self):
-<<<<<<< HEAD
-=======
         '''
         Function to return a dict of database objects keyed by db_ref
         '''
->>>>>>> 7a95bba8
         database_dict = {}
         
         # Create a database connection for every valid configuration
@@ -121,8 +107,6 @@
         
         # Create master configuration dict containing both command line and config_file parameters
         self._command_line_params = self.get_command_line_params()
-<<<<<<< HEAD
-=======
         
         if self._command_line_params['debug']:
             logger.setLevel(logging.DEBUG)
@@ -130,7 +114,6 @@
         # else:
         #     logger.setLevel(logging.INFO)
         #=======================================================================
->>>>>>> 7a95bba8
                 
         # Create master configuration dict containing both command line and config_file parameters
         self._configuration = self.get_config()
@@ -139,11 +122,7 @@
         self._databases = self.get_dbs()
         
         # Read configuration from databases
-<<<<<<< HEAD
-        self._db_configuration = self.get_db_config()
-=======
         self._ndarray_config = self.get_ndarray_config()
->>>>>>> 7a95bba8
         
         log_multiline(logger.debug, self.__dict__, 'GDF.__dict__', '\t')
 
@@ -153,10 +132,6 @@
         Generic function to execute a function across multiple databases, each function in its own thread
         Returns a dict which must be updated by db_function in a thread-safe manner 
         
-<<<<<<< HEAD
-    def get_db_config(self, databases={}):
-        '''Function to return a dict with details of all dimensions managed in databases keyed as follows:
-=======
         Parameters:
             databases: dict of database objects keyed by db_ref
             args: list containing db_function to be multi-threaded and its arguments. 
@@ -213,8 +188,6 @@
 
         log_multiline(logger.debug, result_dict, 'result_dict', '\t')
         return result_dict
->>>>>>> 7a95bba8
-        
 
     def get_ndarray_config(self):
         '''
@@ -232,43 +205,6 @@
                             <domain_name>
                                 'dimensions'
                                     <dimension_tag>
-<<<<<<< HEAD
-                   
-           This is currently a bit ugly because it retrieves the de-normalised data in a single query and then has to
-           build the tree from the flat result set. It could be done in a prettier (but slower) way with multiple queries
-        '''
-        
-        def check_thread_exception():
-            """"Check for exception raised by previous thread and raise it if found.
-            Note that any other threads already underway will be allowed to finish normally.
-            """
-            global thread_exception
-            logger.debug('thread_exception: %s', thread_exception)
-            # Check for exception raised by previous thread and raise it if found
-            if thread_exception:
-                logger.error('Thread error: ' + thread_exception.message)
-                raise thread_exception # Raise the exception in the main thread
-    
-        def thread_execute(db_function, db_name, databases, result_dict):
-            """Helper function to capture exception within the thread and set a global
-            variable to be checked in the main thread
-            N.B: THIS FUNCTION RUNS WITHIN THE SPAWNED THREAD
-            """
-            global thread_exception
-            try:
-                db_function(db_name, databases)
-            except Exception, e:
-                thread_exception = e
-                log_multiline(logger.error, traceback.format_exc(), 'Error in thread: ' + e.message, '\t')
-                raise thread_exception # Re-raise the exception within the thread
-            finally:
-                logger.debug('Thread finished')
-
-        def get_db_data(db_name, databases):
-            db_dict = {'ndarray_types': {}}
-            database = databases[db_name]
-            db_config_dict = self._configuration[db_name]
-=======
                                     ...
                             ...
                         'dimensions'
@@ -289,7 +225,6 @@
             build the tree from the flat result set. It could be done in a prettier (but slower) way with multiple queries
             '''
             db_dict = {'ndarray_types': {}}
->>>>>>> 7a95bba8
             
             try:
                 ndarray_type_filter_list = self._configuration[database.db_ref]['ndarray_types'].split(',')
@@ -535,9 +470,6 @@
     
                     ndarray_dict[ndarray_indices] = record_dict
                     
-<<<<<<< HEAD
-            result_dict[db_name] = db_dict
-=======
                 if ndarray_dict:
                     db_ndarray_dict[ndarray_type_tag] = ndarray_dict
                                 
@@ -607,7 +539,6 @@
                    slice_grouping_function=None):
         '''
         Function to return all ndarrays which fall in the specified dimensional ranges
->>>>>>> 7a95bba8
         
         Parameter:
             dimension_range_dict: dict defined as {<dimension_tag>: (<min_value>, <max_value>), 
@@ -737,35 +668,6 @@
     ) dataset_index using(dataset_type_id, dataset_id)
 ''' % (slice_dimension)
 
-<<<<<<< HEAD
-#        #TODO: Multi-thread this section
-#        for db_name in sorted(databases.keys()):
-#            result_dict[db_name] = get_db_data(db_name, databases)
-            
-        thread_list = []
-        for db_name in sorted(databases.keys()):
-#            check_thread_exception()
-            process_thread = threading.Thread(
-            target=thread_execute,
-                    args=(get_db_data, db_name, databases, result_dict)
-                    )
-            thread_list.append(process_thread)
-            process_thread.setDaemon(False)
-            process_thread.start()
-            logger.debug('Started thread for get_db_data(%s, %s, %s)', db_name, databases, result_dict)
-
-        # Wait for all threads to finish
-        for process_thread in thread_list:
-            check_thread_exception()
-            process_thread.join()
-
-        check_thread_exception()
-        logger.debug('All threads finished')
-
-        return result_dict
-                    
-                
-=======
                 SQL +='''
 order by ''' + '_index, '.join(ndarray_type_dimension_tags) + '''_index, slice_index_value;
 '''            
@@ -858,8 +760,6 @@
                    slice_grouping_function)
         
         return self.get_grouped_slices_from_dict(interim_dict)
->>>>>>> 7a95bba8
-
         
     
     # Define properties for GDF class
@@ -884,14 +784,5 @@
         return self._databases
 
     @property
-<<<<<<< HEAD
-    def db_configuration(self):
-        return self._db_configuration
-    
-        
-=======
     def ndarray_config(self):
-        return self._ndarray_config
-    
-        
->>>>>>> 7a95bba8
+        return self._ndarray_config