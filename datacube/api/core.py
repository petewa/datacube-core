from __future__ import absolute_import, division, print_function

import logging
import os
import sys
import uuid
import warnings
from collections import namedtuple, OrderedDict
from itertools import groupby, repeat
from math import ceil

import numpy
import pandas
import xarray

try:
    import SharedArray as sa
except ImportError:
    pass
from affine import Affine
from dask import array as da

try:
    from pathos.threading import ThreadPool
    from pathos.helpers import cpu_count
except ImportError:
    pass
from six.moves import zip

from datacube.config import LocalConfig
from datacube.compat import string_types
from datacube.storage.storage import reproject_and_fuse
from datacube.utils import geometry, intersects, data_resolution_and_offset
from .query import Query, query_group_by, query_geopolygon
from ..index import index_connect
from ..drivers import new_datasource

_LOG = logging.getLogger(__name__)
THREADING_REQS_AVAILABLE = ('SharedArray' in sys.modules and 'pathos.threading' in sys.modules)

Group = namedtuple('Group', ['key', 'datasets'])


def _xarray_affine(obj):
    dims = obj.crs.dimensions
    xres, xoff = data_resolution_and_offset(obj[dims[1]].values)
    yres, yoff = data_resolution_and_offset(obj[dims[0]].values)
    return Affine.translation(xoff, yoff) * Affine.scale(xres, yres)


def _xarray_extent(obj):
    return obj.geobox.extent


def _xarray_geobox(obj):
    dims = obj.crs.dimensions
    return geometry.GeoBox(obj[dims[1]].size, obj[dims[0]].size, obj.affine, obj.crs)


xarray.Dataset.geobox = property(_xarray_geobox)
xarray.Dataset.affine = property(_xarray_affine)
xarray.Dataset.extent = property(_xarray_extent)
xarray.DataArray.geobox = property(_xarray_geobox)
xarray.DataArray.affine = property(_xarray_affine)
xarray.DataArray.extent = property(_xarray_extent)


class Datacube(object):
    """
    Interface to search, read and write a datacube.

    :type index: datacube.index.index.Index
    """

    def __init__(self,
                 index=None,
                 config=None,
                 app=None,
                 env=None,
                 validate_connection=True):
        """
        Create the interface for the query and storage access.

        If no index or config is given, the default configuration is used for database connection.

        :param Index index: The database index to use.
        :type index: :py:class:`datacube.index._api.Index` or None.

        :param Union[LocalConfig|str] config: A config object or a path to a config file that defines the connection.

            If an index is supplied, config is ignored.
        :param str app: A short, alphanumeric name to identify this application.

            The application name is used to track down problems with database queries, so it is strongly
            advised that be used.  Required if an index is not supplied, otherwise ignored.

        :param str env: Name of the datacube environment to use.
            ie. the section name in any config files. Defaults to 'datacube' for backwards
            compatibility with old config files.

            Allows you to have multiple datacube instances in one configuration, specified on load,
            eg. 'dev', 'test' or 'landsat', 'modis' etc.

        :param bool validate_connection: Should we check that the database connection is available and valid

        :return: Datacube object

        """
        def normalise_config(config):
            if config is None:
                return LocalConfig.find(env=env)
            if isinstance(config, string_types):
                return LocalConfig.find([config], env=env)
            return config

        if index is None:
            index = index_connect(normalise_config(config),
                                  application_name=app,
                                  validate_connection=validate_connection)

        self.index = index

    def list_products(self, show_archived=False, with_pandas=True):
        """
        List products in the datacube

        :param show_archived: include products that have been archived.
        :param with_pandas: return the list as a Pandas DataFrame, otherwise as a list of dict.
        :rtype: pandas.DataFrame or list(dict)
        """
        rows = [datatset_type_to_row(dataset_type) for dataset_type in self.index.products.get_all()]
        if not with_pandas:
            return rows

        keys = set(k for r in rows for k in r)
        main_cols = ['id', 'name', 'description']
        grid_cols = ['crs', 'resolution', 'tile_size', 'spatial_dimensions']
        other_cols = list(keys - set(main_cols) - set(grid_cols))
        cols = main_cols + other_cols + grid_cols
        return pandas.DataFrame(rows, columns=cols).set_index('id')

    def list_measurements(self, show_archived=False, with_pandas=True):
        """
        List measurements for each product

        :param show_archived: include products that have been archived.
        :param with_pandas: return the list as a Pandas DataFrame, otherwise as a list of dict.
        :rtype: pandas.DataFrame or list(dict)
        """
        measurements = self._list_measurements()
        if not with_pandas:
            return measurements
        return pandas.DataFrame.from_dict(measurements).set_index(['product', 'measurement'])

    def _list_measurements(self):
        measurements = []
        dts = self.index.products.get_all()
        for dt in dts:
            if dt.measurements:
                for name, measurement in dt.measurements.items():
                    row = {
                        'product': dt.name,
                        'measurement': name,
                    }
                    if 'attrs' in measurement:
                        row.update(measurement['attrs'])
                    row.update({k: v for k, v in measurement.items() if k != 'attrs'})
                    measurements.append(row)
        return measurements

    #: pylint: disable=too-many-arguments, too-many-locals
    def metadata_for_load(self, product=None, measurements=None, output_crs=None, resolution=None, resampling=None,
                          stack=False, like=None, align=None, datasets=None, **query):
        """
        Builds metadata required for the datacube.load_data function.

        **Product and Measurements**
            A product can be specified using the product name, or by search fields that uniquely describe a single
            product.
            ::

                product='ls5_ndvi_albers'

            See :meth:`list_products` for the list of products with their names and properties.

            A product can also be selected by searching using fields, but must only match one product.
            For example::

                platform='LANDSAT_5',
                product_type='ndvi'

            The ``measurements`` argument is a list of measurement names, as listed in :meth:`list_measurements`.
            If not provided, all measurements for the product will be returned.
            ::

                measurements=['red', 'nir', 'swir2']

        **Dimensions**
            Spatial dimensions can specified using the ``longitude``/``latitude`` and ``x``/``y`` fields.

            The CRS of this query is assumed to be WGS84/EPSG:4326 unless the ``crs`` field is supplied,
            even if the stored data is in another projection or the `output_crs` is specified.
            The dimensions ``longitude``/``latitude`` and ``x``/``y`` can be used interchangeably.
            ::

                latitude=(-34.5, -35.2), longitude=(148.3, 148.7)

            or ::

                x=(1516200, 1541300), y=(-3867375, -3867350), crs='EPSG:3577'

            The ``time`` dimension can be specified using a tuple of datetime objects or strings with
            `YYYY-MM-DD hh:mm:ss` format. E.g::

                time=('2001-04', '2001-07')

            For EO-specific datasets that are based around scenes, the time dimension can be reduced to the day level,
            using solar day to keep scenes together.
            ::

                group_by='solar_day'

            For data that has different values for the scene overlap the requires more complex rules for combining data,
            such as GA's Pixel Quality dataset, a function can be provided to the merging into a single time slice.

            See :func:`datacube.helpers.ga_pq_fuser` for an example implementation.


        **Output**
            If the `stack` argument is supplied, the returned data is stacked in a single ``DataArray``.
            A new dimension is created with the name supplied.
            This requires all of the data to be of the same datatype.

            To reproject or resample the data, supply the ``output_crs``, ``resolution``, ``resampling`` and ``align``
            fields.

            To reproject data to 25m resolution for EPSG:3577::

                dc.load(product='ls5_nbar_albers', x=(148.15, 148.2), y=(-35.15, -35.2), time=('1990', '1991'),
                        output_crs='EPSG:3577`, resolution=(-25, 25), resampling='cubic')

        :param str product: the product to be included.

        :param measurements:
            Measurements name or list of names to be included, as listed in :meth:`list_measurements`.

            If a list is specified, the measurements will be returned in the order requested.
            By default all available measurements are included.

        :type measurements: list(str), optional

        :param query:
            Search parameters for products and dimension ranges as described above.

        :param str output_crs:
            The CRS of the returned data.  If no CRS is supplied, the CRS of the stored data is used.

        :param (float,float) resolution:
            A tuple of the spatial resolution of the returned data.
            This includes the direction (as indicated by a positive or negative number).

            Typically when using most CRSs, the first number would be negative.

        :param str resampling:
            The resampling method to use if re-projection is required.

            Valid values are: ``'nearest', 'cubic', 'bilinear', 'cubic_spline', 'lanczos', 'average'``

            Defaults to ``'nearest'``.

        :param (float,float) align:
            Load data such that point 'align' lies on the pixel boundary.
            Units are in the co-ordinate space of the output CRS.

            Default is (0,0)

        :param stack: The name of the new dimension used to stack the measurements.
            If provided, the data is returned as a :class:`xarray.DataArray` rather than a :class:`xarray.Dataset`.

            If only one measurement is returned, the dimension name is not used and the dimension is dropped.

        :type stack: str or bool

        :param xarray.Dataset like:
            Uses the output of a previous ``load()`` to form the basis of a request for another product.
            E.g.::

                pq = dc.load(product='ls5_pq_albers', like=nbar_dataset)

        :param str group_by:
            When specified, perform basic combining/reducing of the data.

        :param datasets:
            Optional. If this is a non-empty list of :class:`datacube.model.Dataset` objects, these will be loaded
            instead of performing a database lookup.

<<<<<<< HEAD
        :return: a dict containing 'grouped', 'geobox', and 'measurements_values' for datacube.load_data.
=======
        :param bool use_threads:
            Optional. If this is set to True, IO will be multi-thread.
            May not work for all drivers due to locking/GIL.

            Default is False.

        :param int limit:
            Optional. If provided, limit the maximum number of datasets
            returned. Useful for testing and debugging.

        :return: Requested data in a :class:`xarray.Dataset`, or
            as a :class:`xarray.DataArray` if the ``stack`` variable is supplied.

        :rtype: :class:`xarray.Dataset` or :class:`xarray.DataArray`
>>>>>>> 1844601d
        """
        observations = datasets or self.find_datasets(product=product, like=like, **query)
        if not observations:
            return None if stack else xarray.Dataset()

        if like:
            assert output_crs is None, "'like' and 'output_crs' are not supported together"
            assert resolution is None, "'like' and 'resolution' are not supported together"
            assert align is None, "'like' and 'align' are not supported together"
            geobox = like.geobox
        else:
            if output_crs:
                if not resolution:
                    raise RuntimeError("Must specify 'resolution' when specifying 'output_crs'")
                crs = geometry.CRS(output_crs)
            else:
                grid_spec = self.index.products.get_by_name(product).grid_spec
                if not grid_spec or not grid_spec.crs:
                    raise RuntimeError("Product has no default CRS. Must specify 'output_crs' and 'resolution'")
                crs = grid_spec.crs
                if not resolution:
                    if not grid_spec.resolution:
                        raise RuntimeError("Product has no default resolution. Must specify 'resolution'")
                    resolution = grid_spec.resolution
                    align = align or grid_spec.alignment
            geobox = geometry.GeoBox.from_geopolygon(query_geopolygon(**query) or get_bounds(observations, crs),
                                                     resolution, crs, align)

        group_by = query_group_by(**query)
        grouped = self.group_datasets(observations, group_by)

        measurements = self.index.products.get_by_name(product).lookup_measurements(measurements)
        measurements = set_resampling_method(measurements, resampling)

<<<<<<< HEAD
        metadata = {}
        metadata['grouped'] = grouped
        metadata['geobox'] = geobox
        metadata['measurements_values'] = measurements
        return metadata

    #: pylint: disable=too-many-arguments, too-many-locals
    def load(self, product=None, measurements=None, output_crs=None, resolution=None, resampling=None, stack=False,
             dask_chunks=None, like=None, fuse_func=None, align=None, datasets=None, use_threads=False, **query):
        """
        Load data as an ``xarray`` object.  Each measurement will be a data variable in the :class:`xarray.Dataset`.

        See the `xarray documentation <http://xarray.pydata.org/en/stable/data-structures.html>`_ for usage of the
        :class:`xarray.Dataset` and :class:`xarray.DataArray` objects.

        **Product and Measurements**
            A product can be specified using the product name, or by search fields that uniquely describe a single
            product.
            ::

                product='ls5_ndvi_albers'

            See :meth:`list_products` for the list of products with their names and properties.

            A product can also be selected by searched using fields, but must only match one product.
            ::

                platform='LANDSAT_5',
                product_type='ndvi'

            The ``measurements`` argument is a list of measurement names, as listed in :meth:`list_measurements`.
            If not provided, all measurements for the product will be returned.
            ::

                measurements=['red', 'nir', swir2']

        **Dimensions**
            Spatial dimensions can specified using the ``longitude``/``latitude`` and ``x``/``y`` fields.

            The CRS of this query is assumed to be WGS84/EPSG:4326 unless the ``crs`` field is supplied,
            even if the stored data is in another projection or the `output_crs` is specified.
            The dimensions ``longitude``/``latitude`` and ``x``/``y`` can be used interchangeably.
            ::

                latitude=(-34.5, -35.2), longitude=(148.3, 148.7)

            or ::

                x=(1516200, 1541300), y=(-3867375, -3867350), crs='EPSG:3577'

            The ``time`` dimension can be specified using a tuple of datetime objects or strings with
            `YYYY-MM-DD hh:mm:ss` format. E.g::

                time=('2001-04', '2001-07')

            For EO-specific datasets that are based around scenes, the time dimension can be reduced to the day level,
            using solar day to keep scenes together.
            ::

                group_by='solar_day'

            For data that has different values for the scene overlap the requires more complex rules for combining data,
            such as GA's Pixel Quality dataset, a function can be provided to the merging into a single time slice.
            ::

                def pq_fuser(dest, src):
                    valid_bit = 8
                    valid_val = (1 << valid_bit)

                    no_data_dest_mask = ~(dest & valid_val).astype(bool)
                    np.copyto(dest, src, where=no_data_dest_mask)

                    both_data_mask = (valid_val & dest & src).astype(bool)
                    np.copyto(dest, src & dest, where=both_data_mask)

        **Output**
            If the `stack` argument is supplied, the returned data is stacked in a single ``DataArray``.
            A new dimension is created with the name supplied.
            This requires all of the data to be of the same datatype.

            To reproject or resample the data, supply the ``output_crs``, ``resolution``, ``resampling`` and ``align``
            fields.

            To reproject data to 25m resolution for EPSG:3577::

                dc.load(product='ls5_nbar_albers', x=(148.15, 148.2), y=(-35.15, -35.2), time=('1990', '1991'),
                        output_crs='EPSG:3577`, resolution=(-25, 25), resampling='cubic')

        :param str product: the product to be included.

        :param measurements:
            measurements name or list of names to be included, as listed in :meth:`list_measurements`.
                If a list is specified, the measurements will be returned in the order requested.
                By default all available measurements are included.

        :type measurements: list(str), optional

        :param query:
            Search parameters for products and dimension ranges as described above.

        :param str output_crs:
            The CRS of the returned data.  If no CRS is supplied, the CRS of the stored data is used.

        :param (float,float) resolution:
            A tuple of the spatial resolution of the returned data.
            This includes the direction (as indicated by a positive or negative number).

            Typically when using most CRSs, the first number would be negative.

        :param str resampling:
            The resampling method to use if re-projection is required.

            Valid values are: ``'nearest', 'cubic', 'bilinear', 'cubic_spline', 'lanczos', 'average'``

            Defaults to ``'nearest'``.

        :param (float,float) align:
            Load data such that point 'align' lies on the pixel boundary.
            Units are in the co-ordinate space of the output CRS.

            Default is (0,0)

        :param stack: The name of the new dimension used to stack the measurements.
            If provided, the data is returned as a :class:`xarray.DataArray` rather than a :class:`xarray.Dataset`.

            If only one measurement is returned, the dimension name is not used and the dimension is dropped.

        :type stack: str or bool

        :param dict dask_chunks:
            If the data should be lazily loaded using :class:`dask.array.Array`,
            specify the chunking size in each output dimension.

            See the documentation on using `xarray with dask <http://xarray.pydata.org/en/stable/dask.html>`_
            for more information.

        :param xarray.Dataset like:
            Uses the output of a previous ``load()`` to form the basis of a request for another product.
            E.g.::

                pq = dc.load(product='ls5_pq_albers', like=nbar_dataset)

        :param str group_by:
            When specified, perform basic combining/reducing of the data.

        :param fuse_func:
            Function used to fuse/combine/reduce data with the ``group_by`` parameter. By default,
            data is simply copied over the top of each other, in a relatively undefined manner. This function can
            perform a specific combining step, eg. for combining GA PQ data.

        :param datasets:
            Optional. If this is a non-empty list of :class:`datacube.model.Dataset` objects, these will be loaded
            instead of performing a database lookup.

        :param bool use_threads:
            Optional. If this is set to True, IO will be multi-thread.
            May not work for all drivers due to locking/GIL.

            Default is False.

        :param int limit:
            Optional. If provided, limit the maximum number of datasets
            returned. Useful for testing and debugging.

        :return: Requested data in a :class:`xarray.Dataset`.
            As a :class:`xarray.DataArray` if the ``stack`` variable is supplied.

        :rtype: :class:`xarray.Dataset` or :class:`xarray.DataArray`
        """
        metadata = self.metadata_for_load(product, measurements, output_crs, resolution, resampling,
                                          stack, like, align, datasets, **query)
        result = self.load_data(metadata['grouped'], metadata['geobox'], metadata['measurements_values'].values(),
                                fuse_func=fuse_func, dask_chunks=dask_chunks, use_threads=use_threads,
                                driver_manager=self.driver_manager)
=======
        result = self.load_data(grouped, geobox, measurements.values(),
                                fuse_func=fuse_func,
                                dask_chunks=dask_chunks,
                                use_threads=use_threads)
>>>>>>> 1844601d
        if not stack:
            return result
        else:
            if not isinstance(stack, string_types):
                stack = 'measurement'
            return result.to_array(dim=stack)

    def product_observations(self, **kwargs):
        warnings.warn("product_observations() has been renamed to find_datasets() and will eventually be removed",
                      DeprecationWarning)
        return self.find_datasets(**kwargs)

    def find_datasets(self, **search_terms):
        """
        Search the index and return all datasets for a product matching the search terms.

        :param search_terms: see :class:`datacube.api.query.Query`
        :return: list of datasets
        :rtype: list[:class:`datacube.model.Dataset`]

        .. seealso:: :meth:`group_datasets` :meth:`load_data` :meth:`find_datasets_lazy`
        """
        return list(self.find_datasets_lazy(**search_terms))

    def find_datasets_lazy(self, limit=None, **kwargs):
        """
        Find datasets matching query.

        :param kwargs: see :class:`datacube.api.query.Query`
        :param limit: if provided, limit the maximum number of datasets returned
        :return: iterator of datasets
        :rtype: __generator[:class:`datacube.model.Dataset`]

        .. seealso:: :meth:`group_datasets` :meth:`load_data` :meth:`find_datasets`
        """
        query = Query(self.index, **kwargs)
        if not query.product:
            raise ValueError("must specify a product")

        datasets = self.index.datasets.search(limit=limit,
                                              **query.search_terms)

        polygon = query.geopolygon
        for dataset in datasets:
            if polygon:
                # Check against the bounding box of the original scene, can throw away some portions
                if intersects(polygon.to_crs(dataset.crs), dataset.extent):
                    yield dataset
            else:
                yield dataset

    @staticmethod
    def product_sources(datasets, group_by):
        warnings.warn("product_sources() has been renamed to group_datasets() and will eventually be removed",
                      DeprecationWarning)
        return Datacube.group_datasets(datasets, group_by)

    @staticmethod
    def group_datasets(datasets, group_by):
        """
        Group datasets along defined non-spatial dimensions (ie. time).

        :param datasets: a list of datasets, typically from :meth:`find_datasets`
        :param GroupBy group_by: Contains:
            - a function that returns a label for a dataset
            - name of the new dimension
            - unit for the new dimension
            - function to sort by before grouping
        :rtype: xarray.DataArray

        .. seealso:: :meth:`find_datasets`, :meth:`load_data`, :meth:`query_group_by`
        """
        dimension, group_func, units, sort_key = group_by
        datasets.sort(key=sort_key)
        groups = [Group(key, tuple(group)) for key, group in groupby(datasets, group_func)]

        data = numpy.empty(len(groups), dtype=object)
        for index, group in enumerate(groups):
            data[index] = group.datasets
        coords = [sort_key(v.datasets[0]) for v in groups]
        sources = xarray.DataArray(data, dims=[dimension], coords=[coords])
        sources[dimension].attrs['units'] = units
        return sources

    @staticmethod
    def create_storage(coords, geobox, measurements, data_func=None, use_threads=False):
        """
        Create a :class:`xarray.Dataset` and (optionally) fill it with data.

        This function makes the in memory storage structure to hold datacube data, loading data from datasets that have
         been grouped appropriately by :meth:`group_datasets`.

        :param dict coords:
            OrderedDict holding `DataArray` objects defining the dimensions not specified by `geobox`

        :param GeoBox geobox:
            A GeoBox defining the output spatial projection and resolution

        :param measurements:
            list of measurement dicts with keys: {'name', 'dtype', 'nodata', 'units'}

        :param data_func:
            function to fill the storage with data. It is called once for each measurement, with the measurement
            as an argument. It should return an appropriately shaped numpy array. If not provided, an empty
            :class:`xarray.Dataset` is returned.

        :param bool use_threads:
            Optional. If this is set to True, IO will be multi-thread.
            May not work for all drivers due to locking/GIL.

            Default is False.

        :rtype: :class:`xarray.Dataset`

        .. seealso:: :meth:`find_datasets` :meth:`group_datasets`
        """

        def empty_func(measurement_):
            coord_shape = tuple(coord_.size for coord_ in coords.values())
            return numpy.full(coord_shape + geobox.shape, measurement_['nodata'], dtype=measurement_['dtype'])

        data_func = data_func or empty_func

        result = xarray.Dataset(attrs={'crs': geobox.crs})
        for name, coord in coords.items():
            result[name] = coord
        for name, coord in geobox.coordinates.items():
            result[name] = (name, coord.values, {'units': coord.units})

        def work_measurements(measurement, data_func):
            return data_func(measurement)

        use_threads = use_threads and THREADING_REQS_AVAILABLE

        if use_threads:
            pool = ThreadPool(cpu_count()*2)
            results = pool.map(work_measurements, measurements, repeat(data_func))

        else:
            results = [data_func(a) for a in measurements]

        for measurement in measurements:
            data = results.pop(0)

            attrs = {
                'nodata': measurement.get('nodata'),
                'units': measurement.get('units', '1'),
                'crs': geobox.crs
            }
            if 'flags_definition' in measurement:
                attrs['flags_definition'] = measurement['flags_definition']
            if 'spectral_definition' in measurement:
                attrs['spectral_definition'] = measurement['spectral_definition']

            dims = tuple(coords.keys()) + tuple(geobox.dimensions)
            result[measurement['name']] = (dims, data, attrs)

        return result

    @staticmethod
    def product_data(*args, **kwargs):
        warnings.warn("product_data() has been renamed to load_data() and will eventually be removed",
                      DeprecationWarning)
        return Datacube.load_data(*args, **kwargs)

    @staticmethod
    def load_data(sources, geobox, measurements, fuse_func=None, dask_chunks=None, skip_broken_datasets=False,
                  use_threads=False):
        """
        Load data from :meth:`group_datasets` into an :class:`xarray.Dataset`.

        :param xarray.DataArray sources:
            DataArray holding a list of :class:`datacube.model.Dataset`, grouped along the time dimension

        :param GeoBox geobox:
            A GeoBox defining the output spatial projection and resolution

        :param measurements:
            list of measurement dicts with keys: {'name', 'dtype', 'nodata', 'units'}

        :param fuse_func:
            function to merge successive arrays as an output

        :param dict dask_chunks:
            If provided, the data will be loaded on demand using using :class:`dask.array.Array`.
            Should be a dictionary specifying the chunking size for each output dimension.

            See the documentation on using `xarray with dask <http://xarray.pydata.org/en/stable/dask.html>`_
            for more information.

        :param bool use_threads:
            Optional. If this is set to True, IO will be multi-thread.
            May not work for all drivers due to locking/GIL.

            Default is False.

        :rtype: xarray.Dataset

        .. seealso:: :meth:`find_datasets` :meth:`group_datasets`
        """
        if use_threads and ('SharedArray' not in sys.modules or 'pathos.threading' not in sys.modules):
            use_threads = False

        if dask_chunks is None:
            def data_func(measurement):
                if not use_threads:
                    data = numpy.full(sources.shape + geobox.shape, measurement['nodata'], dtype=measurement['dtype'])
                    for index, datasets in numpy.ndenumerate(sources.values):
                        _fuse_measurement(data[index], datasets, geobox, measurement, fuse_func=fuse_func,
                                          skip_broken_datasets=skip_broken_datasets)
                else:
                    def work_load_data(array_name, index, datasets):
                        data = sa.attach(array_name)
                        _fuse_measurement(data[index], datasets, geobox, measurement, fuse_func=fuse_func,
                                          skip_broken_datasets=skip_broken_datasets)

                    array_name = '_'.join(['DCCORE', str(uuid.uuid4()), str(os.getpid())])
                    sa.create(array_name, shape=sources.shape + geobox.shape, dtype=measurement['dtype'])
                    data = sa.attach(array_name)
                    data[:] = measurement['nodata']

                    pool = ThreadPool(cpu_count()*2)
                    pool.map(work_load_data, repeat(array_name), *zip(*numpy.ndenumerate(sources.values)))
                    sa.delete(array_name)
                return data
        else:
            def data_func(measurement):
                return _make_dask_array(sources, geobox, measurement,
                                        skip_broken_datasets=skip_broken_datasets,
                                        fuse_func=fuse_func,
                                        dask_chunks=dask_chunks)

        return Datacube.create_storage(OrderedDict((dim, sources.coords[dim]) for dim in sources.dims),
                                       geobox, measurements, data_func, use_threads)

    @staticmethod
    def measurement_data(sources, geobox, measurement, fuse_func=None, dask_chunks=None):
        """
        Retrieve a single measurement variable as a :class:`xarray.DataArray`.

        .. note:

             This method appears to only be used by the deprecated `get_data()/get_descriptor()`
              :class:`~datacube.api.API`, so is a prime candidate for future removal.

        .. seealso:: :meth:`load_data`


        :param xarray.DataArray sources: DataArray holding a list of :class:`datacube.model.Dataset` objects
        :param GeoBox geobox: A GeoBox defining the output spatial projection and resolution
        :param measurement: measurement definition with keys: {'name', 'dtype', 'nodata', 'units'}
        :param fuse_func: function to merge successive arrays as an output
        :param dict dask_chunks: If the data should be loaded as needed using :class:`dask.array.Array`,
            specify the chunk size in each output direction.
            See the documentation on using `xarray with dask <http://xarray.pydata.org/en/stable/dask.html>`_
            for more information.
        :rtype: :class:`xarray.DataArray`
        """
        dataset = Datacube.load_data(sources, geobox, [measurement], fuse_func=fuse_func, dask_chunks=dask_chunks)
        dataarray = dataset[measurement['name']]
        dataarray.attrs['crs'] = dataset.crs
        return dataarray

    def __str__(self):
        return "Datacube<index={!r}>".format(self.index)

    def __repr__(self):
        return self.__str__()

    def close(self):
        """
        Close any open connections
        """
        self.index.close()

    def __enter__(self):
        return self

    def __exit__(self, type_, value, traceback):
        self.close()


def fuse_lazy(datasets, geobox, measurement, skip_broken_datasets=False, fuse_func=None, prepend_dims=0):
    prepend_shape = (1,) * prepend_dims
    data = numpy.full(geobox.shape, measurement['nodata'], dtype=measurement['dtype'])
    _fuse_measurement(data, datasets, geobox, measurement,
                      skip_broken_datasets=skip_broken_datasets,
                      fuse_func=fuse_func)
    return data.reshape(prepend_shape + geobox.shape)


def _fuse_measurement(dest, datasets, geobox, measurement,
                      skip_broken_datasets=False,
                      fuse_func=None):
    reproject_and_fuse([new_datasource(dataset, measurement['name']) for dataset in datasets],
                       dest,
                       geobox.affine,
                       geobox.crs,
                       dest.dtype.type(measurement['nodata']),
                       resampling=measurement.get('resampling_method', 'nearest'),
                       fuse_func=fuse_func,
                       skip_broken_datasets=skip_broken_datasets)


def get_bounds(datasets, crs):
    left = min([d.extent.to_crs(crs).boundingbox.left for d in datasets])
    right = max([d.extent.to_crs(crs).boundingbox.right for d in datasets])
    top = max([d.extent.to_crs(crs).boundingbox.top for d in datasets])
    bottom = min([d.extent.to_crs(crs).boundingbox.bottom for d in datasets])
    return geometry.box(left, bottom, right, top, crs=crs)


def set_resampling_method(measurements, resampling=None):
    if resampling is None:
        return measurements

    def make_resampled_measurement(measurement):
        measurement = measurement.copy()
        measurement['resampling_method'] = resampling
        return measurement

    measurements = OrderedDict((name, make_resampled_measurement(measurement))
                               for name, measurement in measurements.items())
    return measurements


def datatset_type_to_row(dt):
    row = {
        'id': dt.id,
        'name': dt.name,
        'description': dt.definition['description'],
    }
    row.update(dt.fields)
    if dt.grid_spec is not None:
        row.update({
            'crs': dt.grid_spec.crs,
            'spatial_dimensions': dt.grid_spec.dimensions,
            'tile_size': dt.grid_spec.tile_size,
            'resolution': dt.grid_spec.resolution,
        })
    return row


def _chunk_geobox(geobox, chunk_size):
    num_grid_chunks = [int(ceil(s / float(c))) for s, c in zip(geobox.shape, chunk_size)]
    geobox_subsets = {}
    for grid_index in numpy.ndindex(*num_grid_chunks):
        slices = [slice(min(d * c, stop), min((d + 1) * c, stop))
                  for d, c, stop in zip(grid_index, chunk_size, geobox.shape)]
        geobox_subsets[grid_index] = geobox[slices]
    return geobox_subsets


def _calculate_chunk_sizes(sources, geobox, dask_chunks):
    valid_keys = sources.dims + geobox.dimensions
    bad_keys = set(dask_chunks) - set(valid_keys)
    if bad_keys:
        raise KeyError('Unknown dask_chunk dimension {}. Valid dimensions are: {}'.format(bad_keys, valid_keys))

    # If chunk size is not specified, the entire dimension length is used, as in xarray
    chunks = {dim: size for dim, size in zip(sources.dims, sources.shape)}
    chunks.update({dim: size for dim, size in zip(geobox.dimensions, geobox.shape)})

    chunks.update(dask_chunks)

    irr_chunks = tuple(chunks[dim] for dim in sources.dims)
    grid_chunks = tuple(chunks[dim] for dim in geobox.dimensions)

    return irr_chunks, grid_chunks


# pylint: disable=too-many-locals
def _make_dask_array(sources, geobox, measurement,
                     skip_broken_datasets=False,
                     fuse_func=None,
                     dask_chunks=None):
    dsk_name = 'datacube_' + measurement['name']

    irr_chunks, grid_chunks = _calculate_chunk_sizes(sources, geobox, dask_chunks)
    sliced_irr_chunks = (1,) * sources.ndim

    dsk = {}
    geobox_subsets = _chunk_geobox(geobox, grid_chunks)

    for irr_index, datasets in numpy.ndenumerate(sources.values):
        for grid_index, subset_geobox in geobox_subsets.items():
            dsk[(dsk_name,) + irr_index + grid_index] = (fuse_lazy,
                                                         datasets, subset_geobox, measurement,
                                                         skip_broken_datasets, fuse_func,
                                                         sources.ndim)

    data = da.Array(dsk, dsk_name,
                    chunks=(sliced_irr_chunks + grid_chunks),
                    dtype=measurement['dtype'],
                    shape=(sources.shape + geobox.shape))

    if irr_chunks != sliced_irr_chunks:
        data = data.rechunk(chunks=(irr_chunks + grid_chunks))
    return data<|MERGE_RESOLUTION|>--- conflicted
+++ resolved
@@ -294,24 +294,7 @@
             Optional. If this is a non-empty list of :class:`datacube.model.Dataset` objects, these will be loaded
             instead of performing a database lookup.
 
-<<<<<<< HEAD
         :return: a dict containing 'grouped', 'geobox', and 'measurements_values' for datacube.load_data.
-=======
-        :param bool use_threads:
-            Optional. If this is set to True, IO will be multi-thread.
-            May not work for all drivers due to locking/GIL.
-
-            Default is False.
-
-        :param int limit:
-            Optional. If provided, limit the maximum number of datasets
-            returned. Useful for testing and debugging.
-
-        :return: Requested data in a :class:`xarray.Dataset`, or
-            as a :class:`xarray.DataArray` if the ``stack`` variable is supplied.
-
-        :rtype: :class:`xarray.Dataset` or :class:`xarray.DataArray`
->>>>>>> 1844601d
         """
         observations = datasets or self.find_datasets(product=product, like=like, **query)
         if not observations:
@@ -346,7 +329,6 @@
         measurements = self.index.products.get_by_name(product).lookup_measurements(measurements)
         measurements = set_resampling_method(measurements, resampling)
 
-<<<<<<< HEAD
         metadata = {}
         metadata['grouped'] = grouped
         metadata['geobox'] = geobox
@@ -519,14 +501,8 @@
         metadata = self.metadata_for_load(product, measurements, output_crs, resolution, resampling,
                                           stack, like, align, datasets, **query)
         result = self.load_data(metadata['grouped'], metadata['geobox'], metadata['measurements_values'].values(),
-                                fuse_func=fuse_func, dask_chunks=dask_chunks, use_threads=use_threads,
-                                driver_manager=self.driver_manager)
-=======
-        result = self.load_data(grouped, geobox, measurements.values(),
-                                fuse_func=fuse_func,
-                                dask_chunks=dask_chunks,
-                                use_threads=use_threads)
->>>>>>> 1844601d
+                                fuse_func=fuse_func, dask_chunks=dask_chunks, use_threads=use_threads)
+
         if not stack:
             return result
         else:
